--- conflicted
+++ resolved
@@ -44,26 +44,7 @@
 /// Normalize errors in this crate to std::io::Result<T>
 pub type Result<T> = std::io::Result<T>;
 
-<<<<<<< HEAD
-/// Represents a serializable entry in the write-ahead-log
-pub trait Entry {
-    fn serialize(self) -> Vec<u8>;
-    fn deserialize(data: Vec<u8>) -> Self;
-}
-
-impl Entry for Vec<u8> {
-    fn serialize(self) -> Vec<u8> {
-        self
-    }
-
-    fn deserialize(data: Vec<u8>) -> Self {
-        data
-    }
-}
-
 /// The primary struct for the write-ahead log provided in this crate
-=======
->>>>>>> f0cb87ee
 pub struct Wal {
     /// The path to an instance of a write-ahead-log
     dir: PathBuf,
@@ -127,12 +108,9 @@
         Ok(idx)
     }
 
-<<<<<<< HEAD
+    pub async fn pop<E>(&mut self) -> Result<Option<(u64, E)>>
     /// Pop an existing entry from the write-ahead-log, error if the operation fails
-    pub async fn pop<E>(&mut self) -> Result<Option<(u64, E)>>
-=======
     pub async fn pop<E>(&mut self) -> Result<Option<(u64, E::Output)>>
->>>>>>> f0cb87ee
     where
         E: Entry,
     {
@@ -222,9 +200,6 @@
         }
     }
 
-<<<<<<< HEAD
-    /// Acknowledge entries up to a specified index in the write-ahead-log
-=======
     async fn seek_to(&mut self, idx: u64) -> Result<()> {
         trace!("Seeking to: {} in {:?}", idx, self.files);
 
@@ -256,7 +231,7 @@
         }
     }
 
->>>>>>> f0cb87ee
+    /// Acknowledge entries up to a specified index in the write-ahead-log  
     pub async fn ack(&mut self, id: u64) -> Result<()> {
         trace!("ACKing {}", id);
         self.write_file.ack(id);
